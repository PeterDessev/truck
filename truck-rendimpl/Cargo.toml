[package]
name = "truck-rendimpl"
<<<<<<< HEAD
version = "0.1.2"
=======
version = "0.2.1"
>>>>>>> d7b2d891
authors = ["Yoshinori Tanimura <tanimura@ricos.co.jp>"]
edition = "2018"
description = "visualization of shape and polygon mesh based on platform"
homepage = "https://github.com/ricosjp/truck"
repository = "https://github.com/ricosjp/truck"
license = "Apache-2.0"

keywords = ["truck", "graphics"]
categories = ["graphics"]
exclude = ["*.png"]

# See more keys and their definitions at https://doc.rust-lang.org/cargo/reference/manifest.html

[dependencies]
image = "0.23.12"
bytemuck = { version = "1.4.1", features = ["derive"] }
truck-platform = { version = "0.1.0", path = "../truck-platform" }
<<<<<<< HEAD
truck-modeling = { version = "0.1.2", path = "../truck-modeling" }
truck-polymesh = { version = "0.1.0", path = "../truck-polymesh" }
=======
truck-modeling = { version = "0.1.1", path = "../truck-modeling" }
truck-polymesh = { version = "0.2.0", path = "../truck-polymesh" }
>>>>>>> d7b2d891

[dev-dependencies]
winit = "0.24.0"
glsl-to-spirv = "0.1.7"
futures = "0.3.8"<|MERGE_RESOLUTION|>--- conflicted
+++ resolved
@@ -1,10 +1,6 @@
 [package]
 name = "truck-rendimpl"
-<<<<<<< HEAD
-version = "0.1.2"
-=======
 version = "0.2.1"
->>>>>>> d7b2d891
 authors = ["Yoshinori Tanimura <tanimura@ricos.co.jp>"]
 edition = "2018"
 description = "visualization of shape and polygon mesh based on platform"
@@ -22,13 +18,8 @@
 image = "0.23.12"
 bytemuck = { version = "1.4.1", features = ["derive"] }
 truck-platform = { version = "0.1.0", path = "../truck-platform" }
-<<<<<<< HEAD
-truck-modeling = { version = "0.1.2", path = "../truck-modeling" }
-truck-polymesh = { version = "0.1.0", path = "../truck-polymesh" }
-=======
 truck-modeling = { version = "0.1.1", path = "../truck-modeling" }
 truck-polymesh = { version = "0.2.0", path = "../truck-polymesh" }
->>>>>>> d7b2d891
 
 [dev-dependencies]
 winit = "0.24.0"

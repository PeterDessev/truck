--- conflicted
+++ resolved
@@ -355,23 +355,7 @@
     }
 
     #[inline(always)]
-<<<<<<< HEAD
     fn non_textured_bgl(device: &Device) -> BindGroupLayout {
-=======
-    pub fn boundary_length_bgl_entry() -> PreBindGroupLayoutEntry {
-        PreBindGroupLayoutEntry {
-            visibility: ShaderStage::FRAGMENT,
-            ty: BindingType::Buffer {
-                ty: BufferBindingType::Uniform,
-                has_dynamic_offset: false,
-                min_binding_size: None,
-            },
-            count: None,
-        }
-    }
-    #[inline(always)]
-    pub fn non_textured_bdl(device: &Device) -> BindGroupLayout {
->>>>>>> 127e9c40
         bind_group_util::create_bind_group_layout(
             device,
             &[
@@ -442,13 +426,8 @@
     ///
     /// The GLSL original code is `src/shaders/polygon.vert`.
     #[inline(always)]
-<<<<<<< HEAD
     pub fn default_vertex_shader() -> ShaderModuleSource<'static> {
         include_spirv!("shaders/face.vert.spv")
-=======
-    pub fn default_vertex_shader() -> ShaderModuleDescriptor<'static> {
-        include_spirv!("shaders/polygon.vert.spv")
->>>>>>> 127e9c40
     }
 
     /// Returns the default fragment shader module source for non-textured polygons.

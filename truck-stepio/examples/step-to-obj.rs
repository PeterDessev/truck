--- conflicted
+++ resolved
@@ -21,17 +21,7 @@
     let mut polymesh = PolygonMesh::default();
     table.shell.iter().for_each(|shell| {
         let shell = table.to_compressed_shell(&shell.1).unwrap();
-<<<<<<< HEAD
-        let new_poly = match shell.triangulation(0.05) {
-            Some(poly) => poly.to_polygon(),
-            None => {
-                println!("failed to meshing.");
-                return;
-            },
-        };
-=======
         let new_poly = shell.triangulation(0.05).to_polygon();
->>>>>>> 535c5bda
         polymesh.merge(new_poly);
     });
 

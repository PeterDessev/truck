[package]
name = "truck-polymesh"
version = "0.1.0"
authors = ["Yoshinori Tanimura <tanimura@ricos.co.jp>"]
edition = "2018"
<<<<<<< HEAD
description = "defines polygon data structure and some algorithms handling mesh, including meshing the shapes"
license = "Apache License 2.0"
keywords = ["truck", "graphics"]
categories = ["graphics"]
=======
exclude = ["tests/**/*.obj"]
>>>>>>> 43d9b409

# See more keys and their definitions at https://doc.rust-lang.org/cargo/reference/manifest.html

[dependencies]
cgmath = "0.17.0"
obj = "0.10.2"
truck-base = {path = "../truck-base"}
truck-topology = {path = "../truck-topology"}

[dev-dependencies]<|MERGE_RESOLUTION|>--- conflicted
+++ resolved
@@ -3,14 +3,11 @@
 version = "0.1.0"
 authors = ["Yoshinori Tanimura <tanimura@ricos.co.jp>"]
 edition = "2018"
-<<<<<<< HEAD
 description = "defines polygon data structure and some algorithms handling mesh, including meshing the shapes"
 license = "Apache License 2.0"
 keywords = ["truck", "graphics"]
 categories = ["graphics"]
-=======
 exclude = ["tests/**/*.obj"]
->>>>>>> 43d9b409
 
 # See more keys and their definitions at https://doc.rust-lang.org/cargo/reference/manifest.html
 

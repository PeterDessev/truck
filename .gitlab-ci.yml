--- conflicted
+++ resolved
@@ -6,10 +6,7 @@
     image: registry.ritc.jp/ricos/truck/truck/rust-vulkan:_no_branch
     stage: test
     script:
-<<<<<<< HEAD
-=======
         - sudo /root/.cargo/bin/rustup update
->>>>>>> 32c56dd5
         - /root/.cargo/bin/cargo test
         - mkdir images
         - mv truck-platform/output images/platform

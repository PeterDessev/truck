//! A sample of creating a render object by implementing "Rendered" in a new structure.
//!
//! One can use xyr fragment shader in the following way:
//! - Enter the shader path as an argument when executing the program.
//! - Drag and drop the shader into the window.
//!
//! The shader syntax follows that of shadertoy. One can use `iResolution`, `iTime` and `iMouse`.
//! Since this is a simple sample, not supports `iChannel`s, i.e. buffering textures, sounds, and so on.
//! The default shader sample is "newton-cuberoot.frag" in the same directory.

use std::io::Read;
use std::sync::{Arc, Mutex};
use truck_platform::*;
use wgpu::*;
use winit::event::*;
use winit::event_loop::ControlFlow;

/// minimum example for implementing `Rendered`.
mod plane {
    use super::*;
    use glsl_to_spirv::ShaderType;

    /// Canvas to draw by fragment shader.
    pub struct Plane {
        vertex_module: ShaderModule,
        fragment_module: ShaderModule,
        pub mouse: [f32; 4],
        id: RenderID,
    }

    /// GLSL vertex shader of Plane
    const VERTEX_SHADER: &str = "
        #version 450
        layout(location = 0) in uint idx;
        const vec2 VERTICES[4] = vec2[](
            vec2(-1.0, -1.0),
            vec2(1.0, -1.0),
            vec2(-1.0, 1.0),
            vec2(1.0, 1.0)
        );

        void main() {
            gl_Position = vec4(VERTICES[idx], 0.0, 1.0);
        }
    ";

    /// prefix of GLSL fragment shader
    const FRAGMENT_SHADER_PREFIX: &str = "
        #version 450
        layout(location = 0) out vec4 color;
        layout(set = 0, binding = 2) uniform SceneStatus {
            float iTime;
            uint _nlights;
        };
        layout(set = 1, binding = 0) uniform Resolution {
            vec3 iResolution;
        };
        layout(set = 1, binding = 1) uniform Mouse {
            vec4 iMouse;
        };
    ";

    /// suffix of GLSL fragment shader
    const FRAGMENT_SHADER_SUFFIX: &str = "
        void main() {
            vec2 fragCoord = vec2(gl_FragCoord.x, iResolution.y - gl_FragCoord.y);
            mainImage(color, fragCoord);
        }    
    ";

    /// Reads the GLSL fragment shader with `void mainImage(out vec4 fragColor, in vec2 fragCoord)`.
    fn read_shader(
        device: &Device,
        code: &str,
        shadertype: ShaderType,
    ) -> Result<ShaderModule, String> {
        let mut spirv =
            glsl_to_spirv::compile(&code, shadertype).map_err(|error| format!("{:?}", error))?;
        let mut compiled = Vec::new();
        spirv
            .read_to_end(&mut compiled)
            .map_err(|error| format!("{:?}", error))?;
        Ok(device.create_shader_module(&ShaderModuleDescriptor{
            source: wgpu::util::make_spirv(&compiled),
            flags: ShaderFlags::empty(),
            label: None,
        }))
    }

    // Implementation of Rendered for Plane.
    impl Rendered for Plane {
        // `Rendered::render_id()` can be implemented by macro.
        impl_render_id!(id);

        // Vertices: [0, 1, 2, 2, 1, 3] as [u32; 6].
        // There is not the index buffer.
        fn vertex_buffer(
            &self,
            handler: &DeviceHandler,
        ) -> (Arc<BufferHandler>, Option<Arc<BufferHandler>>) {
            let vertex_buffer = BufferHandler::from_slice(
<<<<<<< HEAD
                &[0 as u32, 1, 2, 2, 1, 3],
                handler.device(),
                BufferUsage::VERTEX,
            );
            (Arc::new(vertex_buffer), None)
=======
                &[0 as u32, 1, 2, 3],
                handler.device(),
                BufferUsage::VERTEX,
            );
            let index_buffer = BufferHandler::from_slice(
                &[0 as u32, 1, 2, 2, 1, 3],
                handler.device(),
                BufferUsage::INDEX,
            );
            (Arc::new(vertex_buffer), Some(Arc::new(index_buffer)))
>>>>>>> 127e9c40
        }

        // bind group is only one uniform buffer: resolution
        fn bind_group_layout(&self, handler: &DeviceHandler) -> Arc<BindGroupLayout> {
            Arc::new(
                handler
                    .device()
                    .create_bind_group_layout(&BindGroupLayoutDescriptor {
                        label: None,
                        entries: &[
                            BindGroupLayoutEntry {
                                binding: 0,
                                visibility: ShaderStage::FRAGMENT,
                                ty: BindingType::Buffer {
                                    ty: BufferBindingType::Uniform,
                                    has_dynamic_offset: false,
                                    min_binding_size: None,
                                },
                                count: None,
                            },
                            BindGroupLayoutEntry {
                                binding: 1,
                                visibility: ShaderStage::FRAGMENT,
                                ty: BindingType::Buffer {
                                    ty: BufferBindingType::Uniform,
                                    has_dynamic_offset: false,
                                    min_binding_size: None,
                                },
                                count: None,
                            },
                        ],
                    }),
            )
        }
        // bind group is only one uniform buffer: resolution
        fn bind_group(&self, handler: &DeviceHandler, layout: &BindGroupLayout) -> Arc<BindGroup> {
            let sc_desc = handler.sc_desc();
            let resolution = [sc_desc.width as f32, sc_desc.height as f32, 1.0];
            Arc::new(bind_group_util::create_bind_group(
                handler.device(),
                layout,
                vec![
                    BufferHandler::from_slice(&resolution, handler.device(), BufferUsage::UNIFORM)
                        .binding_resource(),
                    BufferHandler::from_slice(&self.mouse, handler.device(), BufferUsage::UNIFORM)
                        .binding_resource(),
                ],
            ))
        }

        // Describe pipeline
        fn pipeline(
            &self,
            handler: &DeviceHandler,
            layout: &PipelineLayout,
            sample_count: u32,
        ) -> Arc<RenderPipeline> {
            let sc_desc = handler.sc_desc();
            Arc::new(
                handler
                    .device()
                    .create_render_pipeline(&RenderPipelineDescriptor {
                    layout: Some(layout),
                    vertex: VertexState {
                        module: &self.vertex_module,
                        entry_point: "main",
                        buffers: &[VertexBufferLayout {
                            array_stride: std::mem::size_of::<u32>() as BufferAddress,
                            step_mode: InputStepMode::Vertex,
                            attributes: &[VertexAttribute {
                                format: VertexFormat::Uint,
                                offset: 0,
                                shader_location: 0,
                            }],
                        }],
                    },
                    primitive: PrimitiveState {
                        topology: PrimitiveTopology::TriangleList,
                        front_face: FrontFace::Ccw,
                        cull_mode: CullMode::None,
                        polygon_mode: PolygonMode::Fill,
                        ..Default::default()
                    },
                    depth_stencil: Some(DepthStencilState {
                        format: TextureFormat::Depth32Float,
                        depth_write_enabled: true,
                        depth_compare: wgpu::CompareFunction::Less,
                        stencil: Default::default(),
                        bias: Default::default(),
                        clamp_depth: false,
                    }),
                    multisample: MultisampleState {
                        count: sample_count,
                        mask: !0,
                        alpha_to_coverage_enabled: false,
                    },
                    fragment: Some(FragmentState {
                        module: &self.fragment_module,
                        entry_point: "main",
                        targets: &[ColorTargetState {
                            format: sc_desc.format,
                            color_blend: BlendState::REPLACE,
                            alpha_blend: BlendState::REPLACE,
                            write_mask: ColorWrite::ALL,
                        }],
                    }),
                    label: None,
 
                   }),
            )
        }
    }

    impl Plane {
        /// constructor
        /// # Arguments
        /// - device: Device, provided by wgpu.
        /// - shader: the inputed fragment shader
        pub fn new(device: &Device, shader: String) -> Plane {
            let vertex_module = read_shader(device, VERTEX_SHADER, ShaderType::Vertex).unwrap();
            let fragment_shader =
                FRAGMENT_SHADER_PREFIX.to_string() + &shader + FRAGMENT_SHADER_SUFFIX;
            let fragment_module =
                read_shader(device, &fragment_shader, ShaderType::Fragment).unwrap();
            Plane {
                vertex_module,
                fragment_module,
                mouse: [0.0; 4],
                id: RenderID::gen(),
            }
        }

        /// Change the shader of fragment.
        pub fn set_shader(&mut self, device: &Device, shader: String) {
            let fragment_shader =
                FRAGMENT_SHADER_PREFIX.to_string() + &shader + FRAGMENT_SHADER_SUFFIX;
            let fragment_module = match read_shader(device, &fragment_shader, ShaderType::Fragment)
            {
                Ok(got) => got,
                Err(error) => {
                    println!("Failed to compile:\n{:?}", error);
                    return;
                }
            };
            self.fragment_module = fragment_module;
        }
    }
}
use plane::Plane;

fn main() {
    let event_loop = winit::event_loop::EventLoop::new();
    let mut wb = winit::window::WindowBuilder::new();
    wb = wb.with_title("GLSL Toy");
    let window = wb.build(&event_loop).unwrap();
    let size = window.inner_size();
    let instance = Instance::new(BackendBit::PRIMARY);
    let surface = unsafe { instance.create_surface(&window) };

    let (device, queue) = futures::executor::block_on(async {
        let adapter = instance
            .request_adapter(&RequestAdapterOptions {
                power_preference: PowerPreference::HighPerformance,
                compatible_surface: Some(&surface),
            })
            .await
            .unwrap();

        adapter
            .request_device(
                &DeviceDescriptor {
                    features: Default::default(),
                    limits: Limits::default(),
                    label: None,
                },
                None,
            )
            .await
            .unwrap()
    });

    let sc_desc = SwapChainDescriptor {
        usage: TextureUsage::RENDER_ATTACHMENT,
        format: TextureFormat::Bgra8Unorm,
        width: size.width,
        height: size.height,
        present_mode: PresentMode::Mailbox,
    };

    let mut swap_chain = device.create_swap_chain(&surface, &sc_desc);
    let handler = DeviceHandler::new(
        Arc::new(device),
        Arc::new(queue),
        Arc::new(Mutex::new(sc_desc)),
    );
    let mut scene = Scene::new(handler.clone(), &Default::default());
    let mut plane = Plane::new(
        handler.device(),
        include_str!("newton-cuberoot.frag").to_string(),
    );
    let args: Vec<_> = std::env::args().collect();
    if args.len() > 1 {
        match std::fs::read_to_string(&args[1]) {
            Ok(code) => {
                plane.set_shader(handler.device(), code);
                scene.update_pipeline(&plane);
            }
            Err(error) => println!("{:?}", error),
        }
    }
    // Adds a plane to the scene!
    scene.add_object(&mut plane);

    let mut dragging = false;
    let mut clicked = false;
    let mut cursor = [0.0; 2];
    event_loop.run(move |ev, _, control_flow| {
        *control_flow = match ev {
            Event::MainEventsCleared => {
                window.request_redraw();
                ControlFlow::Poll
            }
            Event::RedrawRequested(_) => {
                scene.update_bind_group(&plane);
                let frame = swap_chain
                    .get_current_frame()
                    .expect("Timeout when acquiring next swap chain texture");
                scene.render_scene(&frame.output.view);
                if clicked {
                    plane.mouse[3] = -plane.mouse[3];
                    clicked = false;
                }
                ControlFlow::Poll
            }
            Event::WindowEvent { event, .. } => match event {
                WindowEvent::Resized(size) => {
                    let mut sc_desc = handler.lock_sc_desc().unwrap();
                    sc_desc.width = size.width;
                    sc_desc.height = size.height;
                    swap_chain = handler.device().create_swap_chain(&surface, &sc_desc);
                    ControlFlow::Poll
                }
                WindowEvent::CloseRequested => ControlFlow::Exit,
                WindowEvent::DroppedFile(path) => {
                    match std::fs::read_to_string(path) {
                        Ok(code) => {
                            plane.set_shader(handler.device(), code);
                            scene.update_pipeline(&plane);
                        }
                        Err(error) => println!("{:?}", error),
                    }
                    ControlFlow::Poll
                }
                WindowEvent::MouseInput { state, .. } => {
                    dragging = state == ElementState::Pressed;
                    clicked = dragging;
                    if dragging {
                        plane.mouse[0] = cursor[0];
                        plane.mouse[1] = cursor[1];
                        plane.mouse[2] = cursor[0];
                        plane.mouse[3] = cursor[1];
                    } else {
                        plane.mouse[2] = -plane.mouse[2];
                    }
                    ControlFlow::Poll
                }
                WindowEvent::CursorMoved { position, .. } => {
                    let height = scene.sc_desc().height as f32;
                    cursor = [position.x as f32, height - position.y as f32];
                    if dragging {
                        plane.mouse[0] = cursor[0];
                        plane.mouse[1] = cursor[1];
                    }
                    ControlFlow::Poll
                }
                _ => ControlFlow::Poll,
            },
            _ => ControlFlow::Poll,
        };
    })
}<|MERGE_RESOLUTION|>--- conflicted
+++ resolved
@@ -99,13 +99,6 @@
             handler: &DeviceHandler,
         ) -> (Arc<BufferHandler>, Option<Arc<BufferHandler>>) {
             let vertex_buffer = BufferHandler::from_slice(
-<<<<<<< HEAD
-                &[0 as u32, 1, 2, 2, 1, 3],
-                handler.device(),
-                BufferUsage::VERTEX,
-            );
-            (Arc::new(vertex_buffer), None)
-=======
                 &[0 as u32, 1, 2, 3],
                 handler.device(),
                 BufferUsage::VERTEX,
@@ -116,7 +109,6 @@
                 BufferUsage::INDEX,
             );
             (Arc::new(vertex_buffer), Some(Arc::new(index_buffer)))
->>>>>>> 127e9c40
         }
 
         // bind group is only one uniform buffer: resolution
@@ -187,7 +179,7 @@
                             array_stride: std::mem::size_of::<u32>() as BufferAddress,
                             step_mode: InputStepMode::Vertex,
                             attributes: &[VertexAttribute {
-                                format: VertexFormat::Uint,
+                                format: VertexFormat::Uint32,
                                 offset: 0,
                                 shader_location: 0,
                             }],
@@ -196,8 +188,9 @@
                     primitive: PrimitiveState {
                         topology: PrimitiveTopology::TriangleList,
                         front_face: FrontFace::Ccw,
-                        cull_mode: CullMode::None,
+                        cull_mode: Some(Face::Back),
                         polygon_mode: PolygonMode::Fill,
+                        clamp_depth: false,
                         ..Default::default()
                     },
                     depth_stencil: Some(DepthStencilState {
@@ -206,7 +199,6 @@
                         depth_compare: wgpu::CompareFunction::Less,
                         stencil: Default::default(),
                         bias: Default::default(),
-                        clamp_depth: false,
                     }),
                     multisample: MultisampleState {
                         count: sample_count,
@@ -218,8 +210,7 @@
                         entry_point: "main",
                         targets: &[ColorTargetState {
                             format: sc_desc.format,
-                            color_blend: BlendState::REPLACE,
-                            alpha_blend: BlendState::REPLACE,
+                            blend: Some(BlendState::REPLACE),
                             write_mask: ColorWrite::ALL,
                         }],
                     }),

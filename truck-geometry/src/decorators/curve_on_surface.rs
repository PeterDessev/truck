--- conflicted
+++ resolved
@@ -60,23 +60,13 @@
     C: SearchParameter<Point = Point2, Parameter = f64>,
     S: SearchParameter<Parameter = (f64, f64)>,
 {
-<<<<<<< HEAD
-    type Point = S::Point;
-    type Parameter = f64;
-    fn search_parameter(
-=======
     type Point = <Self as ParametricCurve>::Point;
     fn search_parameter<H: Into<SPHint1D>>(
->>>>>>> 01c97078
         &self,
         point: Self::Point,
         hint: H,
         trials: usize,
     ) -> Option<f64> {
-<<<<<<< HEAD
-        let p = self.surface.search_parameter(point, None, trials)?;
-        self.curve.search_parameter(Point2::new(p.0, p.1), hint, trials)
-=======
         let hint = match hint.into() {
             SPHint1D::Parameter(hint) => hint,
             SPHint1D::Range(x, y) => {
@@ -87,7 +77,6 @@
             }
         };
         algo::curve::search_parameter(self, point, hint, trials)
->>>>>>> 01c97078
     }
 }
 
